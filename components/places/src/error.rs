--- conflicted
+++ resolved
@@ -4,12 +4,9 @@
 
 // XXX - more copy-pasta from logins.
 
-<<<<<<< HEAD
-use dogear;
-=======
 use crate::storage::bookmarks::BookmarkRootGuid;
 use crate::types::BookmarkType;
->>>>>>> 9f936f0d
+use dogear;
 use failure::{Backtrace, Context, Fail};
 use std::boxed::Box;
 use std::{self, fmt};
@@ -150,11 +147,8 @@
     (InvalidPlaceInfo, InvalidPlaceInfo),
     (Corruption, Corruption),
     (IoError, std::io::Error),
-<<<<<<< HEAD
-    (MergeError, dogear::Error)
-=======
+    (MergeError, dogear::Error),
     (ProtobufDecodeError, prost::DecodeError)
->>>>>>> 9f936f0d
 }
 
 #[derive(Debug, Fail)]
@@ -211,15 +205,13 @@
         _0, _1
     )]
     NoParent(String, String),
-<<<<<<< HEAD
+
     #[fail(display = "The local roots are invalid")]
     InvalidLocalRoots,
-=======
 
     #[fail(
         display = "Bookmark '{}' has no parent but is not the bookmarks root",
         _0
     )]
     NonRootWithoutParent(String),
->>>>>>> 9f936f0d
 }